--- conflicted
+++ resolved
@@ -333,56 +333,6 @@
 }
 
 #[test]
-<<<<<<< HEAD
-fn read_hdlr() {
-    let mut stream = make_fullbox(45, b"mvhd", 0, |s| {
-        s.B32(0)
-         .append_bytes(b"vide")
-         .B32(0)
-         .B32(0)
-         .B32(0)
-         .append_bytes(b"VideoHandler")
-         .B8(0) // null-terminate string
-    });
-    let header = read_box_header(&mut stream).unwrap();
-    let parsed = super::read_hdlr(&mut stream, &header).unwrap();
-    assert_eq!(parsed.header.name, FourCC(*b"mvhd"));
-    assert_eq!(parsed.header.size, 45);
-    assert_eq!(parsed.handler_type, FourCC(*b"vide"));
-}
-
-#[test]
-fn read_hdlr_short_name() {
-    let mut stream = make_fullbox(33, b"mvhd", 0, |s| {
-        s.B32(0)
-         .append_bytes(b"vide")
-         .B32(0)
-         .B32(0)
-         .B32(0)
-         .B8(0) // null-terminate string
-    });
-    let header = read_box_header(&mut stream).unwrap();
-    let parsed = super::read_hdlr(&mut stream, &header).unwrap();
-    assert_eq!(parsed.header.name, FourCC(*b"mvhd"));
-    assert_eq!(parsed.header.size, 33);
-    assert_eq!(parsed.handler_type, FourCC(*b"vide"));
-}
-
-#[test]
-fn read_hdlr_zero_length_name() {
-    let mut stream = make_fullbox(32, b"mvhd", 0, |s| {
-        s.B32(0)
-         .append_bytes(b"vide")
-         .B32(0)
-         .B32(0)
-         .B32(0)
-    });
-    let header = read_box_header(&mut stream).unwrap();
-    let parsed = super::read_hdlr(&mut stream, &header).unwrap();
-    assert_eq!(parsed.header.name, FourCC(*b"mvhd"));
-    assert_eq!(parsed.header.size, 32);
-    assert_eq!(parsed.handler_type, FourCC(*b"vide"));
-=======
 fn read_vpcc() {
     let data_length = 12u16;
     let mut stream = make_fullbox(BoxSize::Auto, b"vpcC", 0, |s| {
@@ -397,5 +347,55 @@
     assert_eq!(header.name.as_bytes(), b"vpcC");
     let r = super::read_vpcc(&mut stream);
     assert!(r.is_ok());
->>>>>>> f56d1396
+}
+
+#[test]
+fn read_hdlr() {
+    let mut stream = make_fullbox(BoxSize::Short(45), b"mvhd", 0, |s| {
+        s.B32(0)
+         .append_bytes(b"vide")
+         .B32(0)
+         .B32(0)
+         .B32(0)
+         .append_bytes(b"VideoHandler")
+         .B8(0) // null-terminate string
+    });
+    let header = read_box_header(&mut stream).unwrap();
+    let parsed = super::read_hdlr(&mut stream, &header).unwrap();
+    assert_eq!(parsed.header.name, FourCC(*b"mvhd"));
+    assert_eq!(parsed.header.size, 45);
+    assert_eq!(parsed.handler_type, FourCC(*b"vide"));
+}
+
+#[test]
+fn read_hdlr_short_name() {
+    let mut stream = make_fullbox(BoxSize::Short(33), b"mvhd", 0, |s| {
+        s.B32(0)
+         .append_bytes(b"vide")
+         .B32(0)
+         .B32(0)
+         .B32(0)
+         .B8(0) // null-terminate string
+    });
+    let header = read_box_header(&mut stream).unwrap();
+    let parsed = super::read_hdlr(&mut stream, &header).unwrap();
+    assert_eq!(parsed.header.name, FourCC(*b"mvhd"));
+    assert_eq!(parsed.header.size, 33);
+    assert_eq!(parsed.handler_type, FourCC(*b"vide"));
+}
+
+#[test]
+fn read_hdlr_zero_length_name() {
+    let mut stream = make_fullbox(BoxSize::Short(32), b"mvhd", 0, |s| {
+        s.B32(0)
+         .append_bytes(b"vide")
+         .B32(0)
+         .B32(0)
+         .B32(0)
+    });
+    let header = read_box_header(&mut stream).unwrap();
+    let parsed = super::read_hdlr(&mut stream, &header).unwrap();
+    assert_eq!(parsed.header.name, FourCC(*b"mvhd"));
+    assert_eq!(parsed.header.size, 32);
+    assert_eq!(parsed.handler_type, FourCC(*b"vide"));
 }